--- conflicted
+++ resolved
@@ -58,27 +58,6 @@
 
 static uintptr_t AllocateVirtualMemory(size_t PageCount)
 {
-<<<<<<< HEAD
-    uintptr_t  ReturnAddressEnd;
-    uintptr_t  ReturnAddress;
-    Flags_t    MapFlags = ((Heap->IsUser == 1) ? MAPPING_USERSPACE : 0) | MAPPING_COMMIT;
-    Flags_t    PlacementFlags = MAPPING_PHYSICAL_DEFAULT | MAPPING_VIRTUAL_FIXED;
-    OsStatus_t Status;
-
-    // Sanitize the size, and memory status
-    assert(Length > 0);
-    assert((Heap->HeaderCurrent + Length) < Heap->BaseDataAddress);
-
-    // Sanitize that the header address is mapped, take into account
-    // a physical memory page-boundary
-    ReturnAddress       = atomic_fetch_add(&Heap->HeaderCurrent, Length);
-    ReturnAddressEnd    = ReturnAddress + Length;
-    Status = CreateMemorySpaceMapping(GetCurrentMemorySpace(), NULL, &ReturnAddress,
-        GetMemorySpacePageSize(), MapFlags, PlacementFlags, __MASK);
-    Status = CreateMemorySpaceMapping(GetCurrentMemorySpace(), NULL, &ReturnAddressEnd,
-        GetMemorySpacePageSize(), MapFlags, PlacementFlags, __MASK);
-    return (uintptr_t*)ReturnAddress;
-=======
     size_t     PageSize = GetMemorySpacePageSize();
     uintptr_t  Address;
     OsStatus_t Status = CreateMemorySpaceMapping(GetCurrentMemorySpace(), NULL, &Address, PageSize * PageCount, 
@@ -88,7 +67,6 @@
         return 0;
     }
     return Address;
->>>>>>> c88731de
 }
 
 static void FreeVirtualMemory(uintptr_t Address, size_t PageCount)
@@ -219,19 +197,6 @@
         }
     }
 
-<<<<<<< HEAD
-    // Sanitize
-    // If return value is not 0 it means our allocation was made!
-    if (RetVal != 0) {
-        Flags_t MemoryFlags = 0;
-        if (Flags & ALLOCATION_COMMIT) {
-            MemoryFlags = MAPPING_COMMIT;
-        }
-        CreateMemorySpaceMapping(GetCurrentMemorySpace(), NULL, &RetVal, 
-                AdjustedSize, MemoryFlags, MAPPING_PHYSICAL_DEFAULT | MAPPING_VIRTUAL_FIXED, Mask);
-        if ((Flags & (ALLOCATION_COMMIT | ALLOCATION_ZERO)) == (ALLOCATION_COMMIT | ALLOCATION_ZERO)) {
-            memset((void*)RetVal, 0, Length);
-=======
     // Otherwise move on to the full slabs
     if (!Found) {
         _foreach(Node, &Cache->FullSlabs) {
@@ -240,7 +205,6 @@
                 Found = 1;
                 break;
             }
->>>>>>> c88731de
         }
     }
     return Found;
